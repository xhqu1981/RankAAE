--- conflicted
+++ resolved
@@ -19,19 +19,6 @@
     "Operating System :: OS Independent",
 ]
 dependencies = [
-<<<<<<< HEAD
-  "numpy>=1.26",
-  "pyfitit>=3.0",
-  "torch>=2.3",
-  "torch-optimizer>=0.3",
-  "scipy>=1.13",
-  "matplotlib>=3.7",
-  "plotly>=5.9",
-  "pandas>=1.5",
-  "ipyparallel>=8.6",
-  "monty>=2023.5.8",
-  "scikit-learn>=1.2"
-=======
   "numpy~=1.26",
   "pyfitit~=3.0.5",
   "torch~=2.4",
@@ -43,7 +30,6 @@
   "pandas~=1.5.3",
   "ipyparallel~=8.6.1",
   "monty~=2023.5.8"
->>>>>>> 67ee014f
 ]
 
 [project.scripts]
