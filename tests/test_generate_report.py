--- conflicted
+++ resolved
@@ -22,8 +22,4 @@
         assert np.allclose(std, 0.0093, atol=1e-4)
 
 if __name__ == "__main__":
-<<<<<<< HEAD
-    Test_GenerateReport().test_reconstrusction_err()
-=======
-    main()
->>>>>>> d569c27f
+    main()