job_1:
<<<<<<< HEAD
  Inter-style Corr: 0.6389
  Rank: 0
  Reconstruct Err:
  - 0.0308
  - 0.0091
  Score: .nan
  Style-descriptor Corr:
    0:
      Linear:
        R2: 0.7518
        intercept: 0.1813
        slope: 5.1349
      Quadratic:
        Parameters:
        - 0.1425
        - 5.2768
        - 0.9501
        R2: 0.7529
        residue:
        - 0.3839
      Spearman: 0.8466
    1:
      CN45 Threshold: -3.5
      CN56 Threshold: -3.5
      F1 score: 1.0
    2:
      Linear:
        R2: 0.5227
        intercept: -3.1736
        slope: 0.915
      Quadratic:
        Parameters:
        - -3.5562
        - 1.1445
        - -0.0324
        R2: 0.5234
        residue:
        - 0.5575
      Spearman: 0.7293
    3:
      Linear:
        R2: 0.5496
        intercept: -1.0229
        slope: 18.0977
      Quadratic:
        Parameters:
        - -0.9901
        - 16.3374
        - 13.7408
        R2: 0.5503
        residue:
        - 0.4048
      Spearman: 0.7097
    4:
      Linear:
        R2: 0.3637
        intercept: -10.7222
        slope: 3.8464
      Quadratic:
        Parameters:
        - 5.749
        - -8.4993
        - 2.3084
        R2: 0.3678
        residue:
        - 0.3972
      Spearman: 0.6154
job_10:
  Inter-style Corr: 0.676
  Rank: 1
  Reconstruct Err:
  - 0.0313
  - 0.0099
  Score: .nan
  Style-descriptor Corr:
    0:
      Linear:
        R2: 0.7491
        intercept: 0.211
        slope: 5.2001
      Quadratic:
        Parameters:
        - 0.1951
        - 5.2581
        - 0.3884
        R2: 0.7493
        residue:
        - 0.4009
      Spearman: 0.8377
    1:
      CN45 Threshold: -3.5
      CN56 Threshold: -3.5
      F1 score: 1.0
    2:
      Linear:
        R2: 0.5387
        intercept: -3.1956
        slope: 0.9303
      Quadratic:
        Parameters:
        - -3.4395
        - 1.0766
        - -0.0206
        R2: 0.539
        residue:
        - 0.5408
      Spearman: 0.7415
    3:
      Linear:
        R2: 0.5366
        intercept: -0.9864
        slope: 18.143
      Quadratic:
        Parameters:
        - -0.9923
        - 18.4577
        - -2.4568
        R2: 0.5366
        residue:
        - 0.4293
      Spearman: 0.722
    4:
      Linear:
        R2: 0.3516
        intercept: -11.4019
        slope: 4.0811
      Quadratic:
        Parameters:
        - 10.0893
        - -12.0273
        - 3.0119
        R2: 0.3575
        residue:
        - 0.4701
      Spearman: 0.6134
=======
  Inter-style Corr: 0.591
  Rank: 1
  Reconstruct Err:
  - 0.0287
  - 0.0093
  Score: -5.0
  Style-descriptor Corr:
    0:
      Linear:
        R2: 0.7465
        intercept: 0.1263
        slope: 4.8295
      Quadratic:
        Parameters:
        - 0.0517
        - 5.1347
        - 2.1636
        R2: 0.754
        residue:
        - 0.2898
      Spearman: 0.8725
    1:
      CN45 Threshold: -0.9764
      CN56 Threshold: 0.1252
      F1 score: 0.9639
    2:
      Linear:
        R2: 0.555
        intercept: -3.3335
        slope: 0.9567
      Quadratic:
        Parameters:
        - -4.0239
        - 1.3718
        - -0.0589
        R2: 0.5573
        residue:
        - 0.5005
      Spearman: 0.7607
    3:
      Linear:
        R2: 0.5926
        intercept: -1.0794
        slope: 19.8344
      Quadratic:
        Parameters:
        - -1.1086
        - 21.2924
        - -11.3928
        R2: 0.593
        residue:
        - 0.3735
      Spearman: 0.7627
    4:
      Linear:
        R2: 0.5583
        intercept: -12.8079
        slope: 4.649
      Quadratic:
        Parameters:
        - 16.705
        - -16.7539
        - 3.8665
        R2: 0.576
        residue:
        - 0.4303
      Spearman: 0.7288
job_10:
  Inter-style Corr: 0.585
  Rank: 0
  Reconstruct Err:
  - 0.0283
  - 0.0104
  Score: 5.0
  Style-descriptor Corr:
    0:
      Linear:
        R2: 0.7233
        intercept: 0.1291
        slope: 4.7779
      Quadratic:
        Parameters:
        - 0.0819
        - 4.9708
        - 1.3681
        R2: 0.7262
        residue:
        - 0.3258
      Spearman: 0.85
    1:
      CN45 Threshold: -1.0165
      CN56 Threshold: 0.0351
      F1 score: 0.9626
    2:
      Linear:
        R2: 0.5708
        intercept: -3.2513
        slope: 0.9363
      Quadratic:
        Parameters:
        - -3.8586
        - 1.3014
        - -0.0518
        R2: 0.5727
        residue:
        - 0.4499
      Spearman: 0.7687
    3:
      Linear:
        R2: 0.549
        intercept: -1.0218
        slope: 19.5776
      Quadratic:
        Parameters:
        - -1.0718
        - 22.0787
        - -19.5438
        R2: 0.5501
        residue:
        - 0.4343
      Spearman: 0.7467
    4:
      Linear:
        R2: 0.5479
        intercept: -13.0293
        slope: 4.7221
      Quadratic:
        Parameters:
        - 18.0681
        - -17.83
        - 4.0741
        R2: 0.5665
        residue:
        - 0.4625
      Spearman: 0.7243
>>>>>>> d569c27f
<|MERGE_RESOLUTION|>--- conflicted
+++ resolved
@@ -1,141 +1,4 @@
 job_1:
-<<<<<<< HEAD
-  Inter-style Corr: 0.6389
-  Rank: 0
-  Reconstruct Err:
-  - 0.0308
-  - 0.0091
-  Score: .nan
-  Style-descriptor Corr:
-    0:
-      Linear:
-        R2: 0.7518
-        intercept: 0.1813
-        slope: 5.1349
-      Quadratic:
-        Parameters:
-        - 0.1425
-        - 5.2768
-        - 0.9501
-        R2: 0.7529
-        residue:
-        - 0.3839
-      Spearman: 0.8466
-    1:
-      CN45 Threshold: -3.5
-      CN56 Threshold: -3.5
-      F1 score: 1.0
-    2:
-      Linear:
-        R2: 0.5227
-        intercept: -3.1736
-        slope: 0.915
-      Quadratic:
-        Parameters:
-        - -3.5562
-        - 1.1445
-        - -0.0324
-        R2: 0.5234
-        residue:
-        - 0.5575
-      Spearman: 0.7293
-    3:
-      Linear:
-        R2: 0.5496
-        intercept: -1.0229
-        slope: 18.0977
-      Quadratic:
-        Parameters:
-        - -0.9901
-        - 16.3374
-        - 13.7408
-        R2: 0.5503
-        residue:
-        - 0.4048
-      Spearman: 0.7097
-    4:
-      Linear:
-        R2: 0.3637
-        intercept: -10.7222
-        slope: 3.8464
-      Quadratic:
-        Parameters:
-        - 5.749
-        - -8.4993
-        - 2.3084
-        R2: 0.3678
-        residue:
-        - 0.3972
-      Spearman: 0.6154
-job_10:
-  Inter-style Corr: 0.676
-  Rank: 1
-  Reconstruct Err:
-  - 0.0313
-  - 0.0099
-  Score: .nan
-  Style-descriptor Corr:
-    0:
-      Linear:
-        R2: 0.7491
-        intercept: 0.211
-        slope: 5.2001
-      Quadratic:
-        Parameters:
-        - 0.1951
-        - 5.2581
-        - 0.3884
-        R2: 0.7493
-        residue:
-        - 0.4009
-      Spearman: 0.8377
-    1:
-      CN45 Threshold: -3.5
-      CN56 Threshold: -3.5
-      F1 score: 1.0
-    2:
-      Linear:
-        R2: 0.5387
-        intercept: -3.1956
-        slope: 0.9303
-      Quadratic:
-        Parameters:
-        - -3.4395
-        - 1.0766
-        - -0.0206
-        R2: 0.539
-        residue:
-        - 0.5408
-      Spearman: 0.7415
-    3:
-      Linear:
-        R2: 0.5366
-        intercept: -0.9864
-        slope: 18.143
-      Quadratic:
-        Parameters:
-        - -0.9923
-        - 18.4577
-        - -2.4568
-        R2: 0.5366
-        residue:
-        - 0.4293
-      Spearman: 0.722
-    4:
-      Linear:
-        R2: 0.3516
-        intercept: -11.4019
-        slope: 4.0811
-      Quadratic:
-        Parameters:
-        - 10.0893
-        - -12.0273
-        - 3.0119
-        R2: 0.3575
-        residue:
-        - 0.4701
-      Spearman: 0.6134
-=======
   Inter-style Corr: 0.591
   Rank: 1
   Reconstruct Err:
@@ -270,5 +133,4 @@
         R2: 0.5665
         residue:
         - 0.4625
-      Spearman: 0.7243
->>>>>>> d569c27f
+      Spearman: 0.7243