import itertools
from google.protobuf import symbol_database

import torch
from torch import nn
import numpy as np
import matplotlib.pyplot as plt
import seaborn as sns
import torch.optim as optim
import torch_optimizer as ex_optim
import shutil
import os, logging
from torch.optim.lr_scheduler import ReduceLROnPlateau
from torch.utils.tensorboard import SummaryWriter
from sc.clustering.model import CompactDecoder, CompactEncoder, Encoder, Decoder, GaussianSmoothing, DummyDualAAE, DiscriminatorCNN, DiscriminatorFC
from sc.clustering.dataloader import get_dataloaders
from sklearn.metrics import f1_score, confusion_matrix
from torchvision import transforms
from sc.clustering.dataloader import CoordNumSpectraDataset, ToTensor
from scipy.stats import shapiro, spearmanr


class Trainer:

    def __init__(self, encoder, decoder, discriminator, device, train_loader, val_loader,
                 val_sampling_weights_per_cn, base_lr=0.0001, nstyle=2,
                 n_coord_num=3, batch_size=111, max_epoch=300,
                 tb_logdir="runs", zero_conc_thresh=0.05, use_cnn_dis=False,
                 grad_rev_beta=1.1, alpha_flat_step=100, alpha_limit=2.0,
                 sch_factor=0.25, sch_patience=300, spec_noise=0.01, weight_decay=1e-2,
                 lr_ratio_Reconn=2.0, lr_ratio_Mutual=3.0, lr_ratio_Smooth=0.1,
<<<<<<< HEAD
                 lr_ratio_Supervise=2.0, lr_ratio_Corr=0.5, lr_ratio_Style=0.5, optimizer_name="AdamW",
                 chem_dict=None, verbose=True, work_dir='.',
=======
                 lr_ratio_Supervise=2.0, lr_ratio_Style=0.5, optimizer_name="AdamW",
                 verbose=True, work_dir='.',
>>>>>>> 29ff064e
                 use_flex_spec_target=False, short_circuit_cn=True):

        self.encoder = encoder.to(device)
        self.decoder = decoder.to(device)
        self.discriminator = discriminator.to(device)

        self.nclasses = n_coord_num
        self.nstyle = nstyle

        self.val_weights_per_cn = torch.tensor(val_sampling_weights_per_cn, dtype=torch.float, device=device)
        self.batch_size = batch_size
        self.max_epoch = max_epoch
        self.base_lr = base_lr
        self.device = device
        self.train_loader = train_loader
        self.val_loader = val_loader

        self.noise_test_range = (-2, 2)
        self.ntest_per_spectra = 10
        self.zero_conc_thresh = zero_conc_thresh
        gau_kernel_size = 17
        self.gaussian_smoothing = GaussianSmoothing(channels=1, kernel_size=gau_kernel_size, sigma=3.0, dim=1,
                                                    device=device).to(device)
        self.padding4smooth = nn.ReplicationPad1d(padding=(gau_kernel_size - 1) // 2).to(device)

        if verbose:
            self.tb_writer = SummaryWriter(log_dir=os.path.join(work_dir, tb_logdir))
            example_spec = iter(train_loader).next()[0]
            self.tb_writer.add_graph(DummyDualAAE(use_cnn_dis, self.encoder.__class__, self.decoder.__class__), example_spec)

        self.grad_rev_beta = grad_rev_beta
        self.alpha_flat_step = alpha_flat_step
        self.alpha_limit = alpha_limit
        self.sch_factor = sch_factor
        self.sch_patience = sch_patience
        self.spec_noise = spec_noise
        self.lr_ratio_Reconn = lr_ratio_Reconn
        self.lr_ratio_Mutual = lr_ratio_Mutual
        self.lr_ratio_Smooth = lr_ratio_Smooth
        self.lr_ratio_Supervise = lr_ratio_Supervise
        self.lr_ratio_Corr = lr_ratio_Corr
        self.lr_ratio_Style = lr_ratio_Style
        self.n_coord_num = n_coord_num
        self.verbose = verbose
        self.work_dir = work_dir
        self.use_flex_spec_target = use_flex_spec_target
        self.short_circuit_cn = short_circuit_cn
        self.optimizer_name = optimizer_name
        self.weight_decay = weight_decay

    def sample_categorical(self):
        """
         Sample from a categorical distribution
         of size batch_size and # of classes n_classes
         return: torch.autograd.Variable with the sample
        """
        idx = np.random.randint(0, self.nclasses, self.batch_size)
        cat = np.eye(self.nclasses)[idx].astype('float32')
        cat = torch.tensor(cat, requires_grad=False, device=self.device)
        return cat, idx

    def zerograd(self):
        self.encoder.zero_grad()
        self.decoder.zero_grad()
        self.discriminator.zero_grad()

    @staticmethod
    def d_entropy1(y):
        y1 = y.mean(dim=0)
        y2 = torch.sum(-y1 * torch.log(y1 + 1e-5))
        return y2

    def d_entropy2(self, y):
        y1 = -y * torch.log(y + 1e-5)
        y2 = torch.sum(y1) / self.batch_size
        return y2

    @staticmethod
    def get_cluster_idx(Y_pred):
        return Y_pred.argmax(dim=1).cpu()

    def get_cluster_plot(self, spec_list):
        assert spec_list.shape[0] == self.nclasses
        assert spec_list.shape[1] == self.ntest_per_spectra
        # noinspection PyTypeChecker
        fig, ax_list = plt.subplots(self.nclasses, 1, sharex=True, sharey=True, figsize=(9, 12))
        colors = sns.color_palette("husl", self.ntest_per_spectra)
        for i, (sl, ax) in enumerate(zip(spec_list, ax_list.ravel())):
            for spec, color in zip(sl, colors):
                ax.plot(spec, lw=1.5, c=color)
                ax.set_ylabel(f"{i + 4} Folds Coordinated")
        title = "All Classes and Styles"
        fig.suptitle(title, y=0.91)
        return fig

    def get_style_distribution_plot(self, z):
        # noinspection PyTypeChecker
        fig, ax_list = plt.subplots(self.nstyle, 1, sharex=True, sharey=True, figsize=(9, 12))
        for istyle, ax in zip(range(self.nstyle), ax_list):
            sns.distplot(z[:, istyle], kde=False, color='blue', bins=np.arange(-3.0, 3.01, 0.2),
                         ax=ax)
        return fig

    def train(self, callback=None):
        if self.verbose:
            para_info = torch.__config__.parallel_info()
            logging.info(para_info)

        opt_cls_dict = {"Adam": optim.Adam, "AdamW": optim.AdamW,
                        "AdaBound": ex_optim.AdaBound, "RAdam": ex_optim.RAdam}
        opt_cls = opt_cls_dict[self.optimizer_name]

        # loss function
        mse_dis = nn.MSELoss().to(self.device)
        nll_loss = nn.NLLLoss().to(self.device)

        reconn_solver = opt_cls([{'params': self.encoder.parameters()}, {'params': self.decoder.parameters()}],
                                lr=self.lr_ratio_Reconn * self.base_lr,
                                weight_decay=self.weight_decay)
        mutual_info_solver = opt_cls([{'params': self.encoder.parameters()}, {'params': self.decoder.parameters()}],
                                     lr=self.lr_ratio_Mutual * self.base_lr)
        smooth_solver = opt_cls([{'params': self.decoder.parameters()}], lr=self.lr_ratio_Smooth * self.base_lr,
                                weight_decay=self.weight_decay)
<<<<<<< HEAD
        cn_solver = opt_cls([{'params': self.encoder.parameters()}], lr=self.lr_ratio_Supervise * self.base_lr,
                            weight_decay=self.weight_decay)
        corr_solver = opt_cls([{'params': self.encoder.parameters()}], lr=self.lr_ratio_Corr * self.base_lr,
                            weight_decay=self.weight_decay)
=======
>>>>>>> 29ff064e
        adversarial_solver = opt_cls([{'params': self.discriminator.parameters()},
                                      {'params': self.encoder.parameters()}],
                                     lr=self.lr_ratio_Style * self.base_lr,
                                     betas=(self.grad_rev_beta * 0.9, self.grad_rev_beta * 0.009 + 0.99))

        sol_list = [reconn_solver, mutual_info_solver, smooth_solver, adversarial_solver]
        schedulers = [
            ReduceLROnPlateau(sol, mode="max", factor=self.sch_factor, patience=self.sch_patience, cooldown=0, threshold=0.01, 
                              verbose=self.verbose)
            for sol in sol_list]

        # fixed random variables, for plot spectra
        idx = np.arange(self.nclasses).repeat(self.ntest_per_spectra)
        one_hot = np.zeros((self.nclasses * self.ntest_per_spectra, self.nclasses))
        one_hot[range(self.nclasses * self.ntest_per_spectra), idx] = 1

        c = np.linspace(*self.noise_test_range, self.ntest_per_spectra).reshape(1, -1)
        c = np.repeat(c, self.nclasses, 0).reshape(-1, 1)
        c2 = np.hstack([np.zeros_like(c)] * (self.nstyle - 1) + [c])

        dis_c = torch.tensor(one_hot, dtype=torch.float, device=self.device, requires_grad=False)
        con_c = torch.tensor(c2, dtype=torch.float, device=self.device, requires_grad=False)

        # train network
        last_best = 10.0
        chkpt_dir = f"{self.work_dir}/checkpoints"
        if not os.path.exists(chkpt_dir):
            os.makedirs(chkpt_dir, exist_ok=True)
        best_chk = None
        metrics = None
        for epoch in range(self.max_epoch):
            # Set the networks in train mode (apply dropout when needed)
            self.encoder.train()
            self.decoder.train()
            self.discriminator.train()

            alpha = (2. / (1. + np.exp(-1.0E4 / self.alpha_flat_step * epoch / self.max_epoch)) - 1) * self.alpha_limit

            # Loop through the labeled and unlabeled dataset getting one batch of samples from each
            # The batch size has to be a divisor of the size of the dataset or it will return
            # invalid samples
            n_batch = len(self.train_loader)
            avg_mutual_info = 0.0
            for sample in self.train_loader:
                if self.train_loader.dataset.aux is None:
                    spec_in, cn_in = sample
                else:
                    spec_in, cn_in, aux_in = sample
                    aux_in = aux_in.to(self.device)
                spec_in = spec_in.to(self.device)
                cn_in = cn_in.to(self.device)
                spec_target = spec_in.clone()
                spec_in = spec_in + torch.randn_like(spec_in, requires_grad=False) * self.spec_noise

                # Init gradients, adversarial loss
                self.zerograd()
                z_real_gauss = torch.randn(self.batch_size, self.nstyle, requires_grad=True, device=self.device)
                z_fake_gauss = self.encoder(spec_in)
                real_gauss_label = torch.ones(self.batch_size, dtype=torch.long, requires_grad=False,
                                              device=self.device)
                real_gauss_pred = self.discriminator(z_real_gauss, alpha)
                fake_guass_lable = torch.zeros(spec_in.size()[0], dtype=torch.long, requires_grad=False,
                                               device=self.device)
                fake_gauss_pred = self.discriminator(z_fake_gauss, alpha)
                adversarial_loss = nll_loss(real_gauss_pred, real_gauss_label) + \
                    nll_loss(fake_gauss_pred, fake_guass_lable)
                adversarial_loss.backward()
                adversarial_solver.step()

<<<<<<< HEAD
                # Init gradients, coordination number loss
                self.zerograd()
                _, y = self.encoder(spec_in)
                i_cn_in = cn_in.argmax(dim=1)
                cn_loss = nll_loss(y, i_cn_in)
                cn_loss.backward()
                cn_solver.step()

                # Correlation constration
                # Kendall Rank Correlation Coefficeint
                # https://en.wikipedia.org/wiki/Kendall_rank_correlation_coefficient
                # https://en.wikipedia.org/wiki/Theil%E2%80%93Sen_estimator
                if self.train_loader.dataset.aux is not None:
                    self.zerograd()
                    z, _ = self.encoder(spec_in)
                    i_ka_combs = list(itertools.combinations(range(aux_in.size()[0]), 2))
                    i_ka_i, i_ka_j = torch.tensor(list(zip(*i_ka_combs)))
                    aux_target = torch.sign(aux_in[i_ka_i] - aux_in[i_ka_j])
                    n_aux = aux_in.size()[-1] if len(aux_in.size()) > 1 else 1
                    correlating_styles = z[:, :aux_in.size()[-1]]
                    aux_pred = correlating_styles[i_ka_i] - correlating_styles[i_ka_j]
                    aux_loss = - (aux_pred * aux_target).mean()
                    aux_loss.backward()
                    corr_solver.step()


=======
>>>>>>> 29ff064e
                # Init gradients, reconstruction loss
                self.zerograd()
                z = self.encoder(spec_in)
                spec_re = self.decoder(z, cn_in)
                if not self.use_flex_spec_target:
                    recon_loss = mse_dis(spec_re, spec_target)
                else:
                    spec_scale = torch.abs(spec_re.mean(dim=1)) / torch.abs(spec_target.mean(dim=1))
                    recon_loss = ((spec_scale - 1.0) ** 2).mean() * 0.1
                    spec_scale = spec_scale.detach()
                    spec_scale = torch.clamp(spec_scale, min=0.7, max=1.3)
                    recon_loss += mse_dis(spec_re, (spec_target.T * spec_scale).T)
                recon_loss.backward()
                reconn_solver.step()

                # Init gradients, mutual information loss
                self.zerograd()
                rand_cn, idx = self.sample_categorical()
                z = torch.randn(self.batch_size, self.nstyle, requires_grad=False, device=self.device)
                x_sample = self.decoder(z, rand_cn)
                z_recon = self.encoder(x_sample)
                mutual_info_loss = mse_dis(z_recon, z)
                mutual_info_loss.backward()
                mutual_info_solver.step()
                avg_mutual_info += mutual_info_loss.item()

                # Init gradients, smoothness loss
                self.zerograd()
                x_sample = self.decoder(z, rand_cn)
                x_sample_padded = self.padding4smooth(x_sample.unsqueeze(dim=1))
                spec_smoothed = self.gaussian_smoothing(x_sample_padded).squeeze(dim=1)
                Smooth_loss = mse_dis(x_sample, spec_smoothed)
                Smooth_loss.backward()
                smooth_solver.step()

                # Init gradients
                self.zerograd()

                if self.verbose:
                    # record losses
                    loss_dict = {
                        'Recon': recon_loss.item(),
                        'Mutual Info': mutual_info_loss.item(),
                        'Smooth': Smooth_loss.item()
                    }
                    
                    self.tb_writer.add_scalars("Recon/train", loss_dict, global_step=epoch)
                    if self.train_loader.dataset.aux is not None:
                        loss_dict = {"Aux": aux_loss.item()}
                        self.tb_writer.add_scalars("Aux/train", loss_dict, global_step=epoch)
                    loss_dict = {
                        'Adversarial': adversarial_loss.item()
                    }
                    self.tb_writer.add_scalars("Adversarial/train", loss_dict, global_step=epoch)

            avg_mutual_info /= n_batch
            self.encoder.eval()
            self.decoder.eval()
            self.discriminator.eval()
            if self.train_loader.dataset.aux is None:
                spec_in, cn_in = [torch.cat(x, dim=0) for x in zip(*list(self.val_loader))]
            else:
                spec_in, cn_in, aux_in = [torch.cat(x, dim=0) for x in zip(*list(self.val_loader))]
                aux_in = aux_in.to(self.device)
            spec_in = spec_in.to(self.device)
            cn_in = cn_in.to(self.device)
            z = self.encoder(spec_in)
            spec_re = self.decoder(z, cn_in)
            tw = cn_in @ self.val_weights_per_cn
            tw /= tw.sum()
            spec_diff = ((spec_re - spec_in) ** 2).mean(dim=1)
            recon_loss = (spec_diff * tw).sum()
            loss_dict = {
                'Recon': recon_loss.item()
            }
            if self.verbose:
                self.tb_writer.add_scalars("Recon/val", loss_dict, global_step=epoch)
            if self.train_loader.dataset.aux is not None:
                    i_ka_combs = list(itertools.combinations(range(aux_in.size()[0]), 2))
                    i_ka_i, i_ka_j = torch.tensor(list(zip(*i_ka_combs)))
                    aux_target = torch.sign(aux_in[i_ka_i] - aux_in[i_ka_j])
                    n_aux = aux_in.size()[-1] if len(aux_in.size()) > 1 else 1
                    aux_pred = z[i_ka_i] - z[i_ka_j]
                    aux_loss = - (aux_pred * aux_target).mean()
                    loss_dict = {"Aux": aux_loss.item()}
                    self.tb_writer.add_scalars("Aux/val", loss_dict, global_step=epoch)

            style_np = z.detach().clone().cpu().numpy().T
            style_shapiro = [shapiro(x).statistic for x in style_np]

            style_coupling = np.max(np.fabs([spearmanr(style_np[j1], style_np[j2]).correlation
                                             for j1, j2 in itertools.combinations(range(style_np.shape[0]), 2)]))

            z_fake_gauss = z
            z_real_gauss = torch.randn_like(z, requires_grad=True, device=self.device)
            real_gauss_label = torch.ones(spec_in.size()[0], dtype=torch.long, requires_grad=False, device=self.device)
            real_gauss_pred = self.discriminator(z_real_gauss, alpha)
            fake_guass_lable = torch.zeros(spec_in.size()[0], dtype=torch.long, requires_grad=False, device=self.device)
            fake_gauss_pred = self.discriminator(z_fake_gauss, alpha)

            adversarial_loss = nll_loss(real_gauss_pred, real_gauss_label) + nll_loss(fake_gauss_pred, fake_guass_lable)
            loss_dict = {
                'Adversarial': adversarial_loss.item()
            }
            if self.verbose:
                self.tb_writer.add_scalars("Adversarial/val", loss_dict, global_step=epoch)

            model_dict = {"Encoder": self.encoder,
                          "Decoder": self.decoder,
                          "Style Discriminator": self.discriminator}

            if style_coupling < last_best * 1.01:
                chk_fn = f"{chkpt_dir}/epoch_{epoch:06d}_loss_{style_coupling:07.6g}.pt"
                torch.save(model_dict,
                           chk_fn)
                last_best = style_coupling
                best_chk = chk_fn

            metrics = [0.0, min(style_shapiro), recon_loss.item(), 0.0, avg_mutual_info, style_coupling]

            for sch in schedulers:
                sch.step(last_best)

            if callback is not None:
                callback(epoch, metrics)
            # plot images
            if epoch % 25 == 0:
                spec_out = self.decoder(con_c, dis_c).reshape(self.nclasses, self.ntest_per_spectra, -1).\
                    clone().cpu().detach().numpy()
                if self.verbose:
                    fig = self.get_cluster_plot(spec_out)
                    self.tb_writer.add_figure("Spectra", fig, global_step=epoch)

                spec_in = [torch.cat(x, dim=0) for x in zip(*list(self.val_loader))][0]
                spec_in = spec_in.to(self.device)
                z = self.encoder(spec_in)
                if self.verbose:
                    fig = self.get_style_distribution_plot(z.clone().cpu().detach().numpy())
                    self.tb_writer.add_figure("Style Value Distribution", fig, global_step=epoch)

        # save model
        model_dict = {"Encoder": self.encoder,
                      "Decoder": self.decoder,
                      "Style Discriminator": self.discriminator}
        torch.save(model_dict,
                   f'{self.work_dir}/final.pt')
        if best_chk is not None:
            shutil.copy2(best_chk, f'{self.work_dir}/best.pt')

        return metrics

    @classmethod
    def from_data(cls, csv_fn, igpu=0, batch_size=512, lr=0.01, max_epoch=2000,
                  n_coord_num=3, nstyle=2,
                  dropout_rate=0.5, grad_rev_dropout_rate=0.5, grad_rev_noise=0.1, grad_rev_beta=1.1,
                  use_cnn_dis=False, alpha_flat_step=100, alpha_limit=2.0,
                  sch_factor=0.25, sch_patience=300, spec_noise=0.01,
                  lr_ratio_Reconn=2.0, lr_ratio_Mutual=3.0, lr_ratio_Smooth=0.1, 
<<<<<<< HEAD
                  lr_ratio_Supervise=2.0, lr_ratio_Style=0.5, lr_ratio_Corr=0.5, weight_decay=1e-2,
                  train_ratio=0.7, validation_ratio=0.15, test_ratio=0.15, sampling_exponent=0.6,
                  use_flex_spec_target=False, short_circuit_cn=True, optimizer_name="AdamW",
                  decoder_activation='ReLu', ae_form='normal', n_aux=0,
                  chem_dict=None, verbose=True, work_dir='.'):
=======
                  lr_ratio_Style=0.5, weight_decay=1e-2,
                  train_ratio=0.7, validation_ratio=0.15, test_ratio=0.15, sampling_exponent=0.6,
                  use_flex_spec_target=False, short_circuit_cn=True, optimizer_name="AdamW",
                  decoder_activation='ReLu', ae_form='normal',
                  verbose=True, work_dir='.'):
>>>>>>> 29ff064e
        ae_cls_dict = {"normal": {"encoder": Encoder, "decoder": Decoder},
                       "compact": {"encoder": CompactEncoder, "decoder": CompactDecoder}}
        assert ae_form in ae_cls_dict
        dl_train, dl_val, dl_test = get_dataloaders(
            csv_fn, batch_size, (train_ratio, validation_ratio, test_ratio), sampling_exponent, n_coord_num, n_aux=n_aux)
        
        use_cuda = torch.cuda.is_available()
        if use_cuda:
            if verbose:
                logging.info("Use GPU")
            for loader in [dl_train, dl_val]:
                loader.pin_memory = False
        else:
            if verbose:
                logging.warn("Use Slow CPU!")

        device = torch.device(f"cuda:{igpu}" if use_cuda else "cpu")

        encoder = ae_cls_dict[ae_form]["encoder"](nstyle=nstyle, dropout_rate=dropout_rate)
        decoder = ae_cls_dict[ae_form]["decoder"](nclasses=n_coord_num, nstyle=nstyle, dropout_rate=dropout_rate, last_layer_activation=decoder_activation)
        if use_cnn_dis:
            discriminator = DiscriminatorCNN(nstyle=nstyle, dropout_rate=grad_rev_dropout_rate, noise=grad_rev_noise)
        else:
            discriminator = DiscriminatorFC(nstyle=nstyle, dropout_rate=grad_rev_dropout_rate, noise=grad_rev_noise)

        for i in [encoder, decoder, discriminator]:
            i.to(device)

        trainer = Trainer(encoder, decoder, discriminator, device, dl_train, dl_val,
                          val_sampling_weights_per_cn=dl_val.dataset.sampling_weights_per_cn,
                          nstyle=nstyle, n_coord_num=n_coord_num, weight_decay=weight_decay,
                          max_epoch=max_epoch, base_lr=lr, use_cnn_dis=use_cnn_dis,
                          grad_rev_beta=grad_rev_beta, alpha_flat_step=alpha_flat_step, alpha_limit=alpha_limit,
                          sch_factor=sch_factor, sch_patience=sch_patience, spec_noise=spec_noise,
                          lr_ratio_Reconn=lr_ratio_Reconn, lr_ratio_Mutual=lr_ratio_Mutual,
<<<<<<< HEAD
                          lr_ratio_Smooth=lr_ratio_Smooth, lr_ratio_Supervise=lr_ratio_Supervise, lr_ratio_Corr=lr_ratio_Corr,
                          lr_ratio_Style=lr_ratio_Style, chem_dict=chem_dict, optimizer_name=optimizer_name,
=======
                          lr_ratio_Smooth=lr_ratio_Smooth,
                          lr_ratio_Style=lr_ratio_Style, optimizer_name=optimizer_name,
>>>>>>> 29ff064e
                          use_flex_spec_target=use_flex_spec_target, short_circuit_cn=short_circuit_cn,
                          verbose=verbose, work_dir=work_dir)
        return trainer

    @staticmethod
    def test_models(csv_fn, n_coord_num=3, n_aux=0,
                    train_ratio=0.7, validation_ratio=0.15, test_ratio=0.15, sampling_exponent=0.6, work_dir='.',
                    final_model_name='final.pt', best_model_name='best.pt'):
        final_spuncat = torch.load(f'{work_dir}/{final_model_name}', map_location=torch.device('cpu'))
        best_spuncat = torch.load(f'{work_dir}/{best_model_name}', map_location=torch.device('cpu'))

        transform_list = transforms.Compose([ToTensor()])
        dataset_train, dataset_val, dataset_test = [CoordNumSpectraDataset(
            csv_fn, p, (train_ratio, validation_ratio, test_ratio), sampling_exponent, n_coord_num=n_coord_num,
            transform=transform_list, n_aux=n_aux)
            for p in ["train", "val", "test"]]
        
        def cluster_grid_plot(decoder):
            decoder.eval()
            for istyle in range(decoder.nstyle):
                nspec_pc = 10
                Idx = np.arange(n_coord_num).repeat(nspec_pc)
                one_hot = np.zeros((n_coord_num * nspec_pc, n_coord_num))
                one_hot[list(range(n_coord_num * nspec_pc)), Idx] = 1

                c = np.linspace(*[-2, 2], nspec_pc).reshape(1, -1)
                c = np.repeat(c, n_coord_num, 0).reshape(-1, 1)
                c2 = np.hstack([np.zeros_like(c)] * istyle + [c] + [np.zeros_like(c)] * (decoder.nstyle - istyle - 1))

                dis_c = torch.tensor(one_hot, dtype=torch.float, requires_grad=False)
                con_c = torch.tensor(c2, dtype=torch.float, requires_grad=False)

                spec_out = decoder(con_c, dis_c).reshape(n_coord_num, nspec_pc, -1).clone().cpu().detach().numpy()
                plt.figure()
                # noinspection PyTypeChecker
                fig, ax_list = plt.subplots(n_coord_num, 1,
                                            sharex=True, sharey=True, figsize=(9, 12))
                colors = sns.color_palette("coolwarm", nspec_pc)
                for i, (sl, ax) in enumerate(zip(spec_out, ax_list.ravel())):
                    for spec, color in zip(sl, colors):
                        ax.plot(spec, lw=1.5, c=color)
                        ax.set_ylabel(f"{i + 4} Folds Coordinated")
                title = f"All Classes and Styles #{istyle}"
                fig.suptitle(title, y=0.91)
                report_dir = os.path.join(work_dir, "reports")
                if not os.path.exists(report_dir):
                    os.makedirs(report_dir)
                plt.savefig(f"{report_dir}/{title}.pdf", dpi=600)
        
        cluster_grid_plot(final_spuncat["Decoder"])

        def plot_style_distributions(encoder, ds, title_base="Style Distribution"):
            encoder.eval()
            spec_in, cn_in = torch.tensor(ds.spec.copy(), dtype=torch.float32), torch.tensor(ds.cn.copy(), dtype=torch.float32)
            z = encoder(spec_in).clone().detach().cpu().numpy()
            nstyle = z.shape[1]
            # noinspection PyTypeChecker
            fig, ax_list = plt.subplots(nstyle, 1, sharex=True, sharey=True, figsize=(9, 12))
            for istyle, ax in zip(range(nstyle), ax_list):
                sns.distplot(z[:, istyle], kde=False, color='blue', bins=np.arange(-3.0, 3.01, 0.2),
                             ax=ax)
                ax.set_xlabel(f"Style #{istyle}")
                ax.set_ylabel("Counts")

            title = f'{title_base}'
            fig.suptitle(title, y=0.91)

            report_dir = os.path.join(work_dir, "reports")
            if not os.path.exists(report_dir):
                os.makedirs(report_dir)
            plt.savefig(f'{report_dir}/{title}.pdf', dpi=300, bbox_inches='tight')

        plot_style_distributions(final_spuncat["Encoder"], dataset_test, 
                                 title_base="Style Distribution on FEFF Test Set")

        def plot_cluster_centers(p, nclasses=n_coord_num, title='final cluster center'):
            p.eval()
            nstyle = p.nstyle
            one_hot = torch.eye(nclasses)
            z = torch.zeros(nclasses, nstyle)
            cluster_specs = p(z, one_hot).cpu().detach().numpy()
            plt.figure()
            sns.set_palette('husl', nclasses)
            for spec in cluster_specs:
                plt.plot(spec)

            plt.title(title)
            report_dir = os.path.join(work_dir, "reports")
            if not os.path.exists(report_dir):
                os.makedirs(report_dir)
            plt.savefig(f'{report_dir}/{title}.pdf', dpi=300)

        plot_cluster_centers(final_spuncat["Decoder"], title='final cluster center')
        plot_cluster_centers(best_spuncat["Decoder"], title='best cluster center')
<|MERGE_RESOLUTION|>--- conflicted
+++ resolved
@@ -29,13 +29,8 @@
                  grad_rev_beta=1.1, alpha_flat_step=100, alpha_limit=2.0,
                  sch_factor=0.25, sch_patience=300, spec_noise=0.01, weight_decay=1e-2,
                  lr_ratio_Reconn=2.0, lr_ratio_Mutual=3.0, lr_ratio_Smooth=0.1,
-<<<<<<< HEAD
-                 lr_ratio_Supervise=2.0, lr_ratio_Corr=0.5, lr_ratio_Style=0.5, optimizer_name="AdamW",
+                 lr_ratio_Corr=0.5, lr_ratio_Style=0.5, optimizer_name="AdamW",
                  chem_dict=None, verbose=True, work_dir='.',
-=======
-                 lr_ratio_Supervise=2.0, lr_ratio_Style=0.5, optimizer_name="AdamW",
-                 verbose=True, work_dir='.',
->>>>>>> 29ff064e
                  use_flex_spec_target=False, short_circuit_cn=True):
 
         self.encoder = encoder.to(device)
@@ -159,13 +154,8 @@
                                      lr=self.lr_ratio_Mutual * self.base_lr)
         smooth_solver = opt_cls([{'params': self.decoder.parameters()}], lr=self.lr_ratio_Smooth * self.base_lr,
                                 weight_decay=self.weight_decay)
-<<<<<<< HEAD
-        cn_solver = opt_cls([{'params': self.encoder.parameters()}], lr=self.lr_ratio_Supervise * self.base_lr,
-                            weight_decay=self.weight_decay)
         corr_solver = opt_cls([{'params': self.encoder.parameters()}], lr=self.lr_ratio_Corr * self.base_lr,
                             weight_decay=self.weight_decay)
-=======
->>>>>>> 29ff064e
         adversarial_solver = opt_cls([{'params': self.discriminator.parameters()},
                                       {'params': self.encoder.parameters()}],
                                      lr=self.lr_ratio_Style * self.base_lr,
@@ -234,15 +224,6 @@
                     nll_loss(fake_gauss_pred, fake_guass_lable)
                 adversarial_loss.backward()
                 adversarial_solver.step()
-
-<<<<<<< HEAD
-                # Init gradients, coordination number loss
-                self.zerograd()
-                _, y = self.encoder(spec_in)
-                i_cn_in = cn_in.argmax(dim=1)
-                cn_loss = nll_loss(y, i_cn_in)
-                cn_loss.backward()
-                cn_solver.step()
 
                 # Correlation constration
                 # Kendall Rank Correlation Coefficeint
@@ -262,8 +243,6 @@
                     corr_solver.step()
 
 
-=======
->>>>>>> 29ff064e
                 # Init gradients, reconstruction loss
                 self.zerograd()
                 z = self.encoder(spec_in)
@@ -422,19 +401,11 @@
                   use_cnn_dis=False, alpha_flat_step=100, alpha_limit=2.0,
                   sch_factor=0.25, sch_patience=300, spec_noise=0.01,
                   lr_ratio_Reconn=2.0, lr_ratio_Mutual=3.0, lr_ratio_Smooth=0.1, 
-<<<<<<< HEAD
-                  lr_ratio_Supervise=2.0, lr_ratio_Style=0.5, lr_ratio_Corr=0.5, weight_decay=1e-2,
+                  lr_ratio_Style=0.5, lr_ratio_Corr=0.5, weight_decay=1e-2,
                   train_ratio=0.7, validation_ratio=0.15, test_ratio=0.15, sampling_exponent=0.6,
                   use_flex_spec_target=False, short_circuit_cn=True, optimizer_name="AdamW",
                   decoder_activation='ReLu', ae_form='normal', n_aux=0,
                   chem_dict=None, verbose=True, work_dir='.'):
-=======
-                  lr_ratio_Style=0.5, weight_decay=1e-2,
-                  train_ratio=0.7, validation_ratio=0.15, test_ratio=0.15, sampling_exponent=0.6,
-                  use_flex_spec_target=False, short_circuit_cn=True, optimizer_name="AdamW",
-                  decoder_activation='ReLu', ae_form='normal',
-                  verbose=True, work_dir='.'):
->>>>>>> 29ff064e
         ae_cls_dict = {"normal": {"encoder": Encoder, "decoder": Decoder},
                        "compact": {"encoder": CompactEncoder, "decoder": CompactDecoder}}
         assert ae_form in ae_cls_dict
@@ -470,13 +441,8 @@
                           grad_rev_beta=grad_rev_beta, alpha_flat_step=alpha_flat_step, alpha_limit=alpha_limit,
                           sch_factor=sch_factor, sch_patience=sch_patience, spec_noise=spec_noise,
                           lr_ratio_Reconn=lr_ratio_Reconn, lr_ratio_Mutual=lr_ratio_Mutual,
-<<<<<<< HEAD
-                          lr_ratio_Smooth=lr_ratio_Smooth, lr_ratio_Supervise=lr_ratio_Supervise, lr_ratio_Corr=lr_ratio_Corr,
+                          lr_ratio_Smooth=lr_ratio_Smooth, lr_ratio_Corr=lr_ratio_Corr,
                           lr_ratio_Style=lr_ratio_Style, chem_dict=chem_dict, optimizer_name=optimizer_name,
-=======
-                          lr_ratio_Smooth=lr_ratio_Smooth,
-                          lr_ratio_Style=lr_ratio_Style, optimizer_name=optimizer_name,
->>>>>>> 29ff064e
                           use_flex_spec_target=use_flex_spec_target, short_circuit_cn=short_circuit_cn,
                           verbose=verbose, work_dir=work_dir)
         return trainer
