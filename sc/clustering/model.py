--- conflicted
+++ resolved
@@ -342,14 +342,6 @@
         n_layers=3,
         hidden_size=64):
         super(FCEncoder, self).__init__()
-<<<<<<< HEAD
-        
-        sequential_layers = [ # first layer
-            nn.Linear(dim_in, hidden_size),
-            nn.ReLU(),
-            nn.BatchNorm1d(hidden_size, affine=False),
-            nn.Dropout(dropout_rate)
-=======
 
         
         sequential_layers = [ # first layer
@@ -358,33 +350,20 @@
             nn.BatchNorm1d(hidden_size, affine=False),
             nn.Dropout(p=dropout_rate),
             
->>>>>>> 61ddc384
         ]
 
         for _ in range(n_layers-2):
             sequential_layers.extend(
-<<<<<<< HEAD
-                [   
-                    nn.Linear(hidden_size, hidden_size),
-                    nn.ReLU(),
-=======
                 [   nn.Linear(hidden_size, hidden_size),
                     nn.PReLU(num_parameters=hidden_size, init=0.01),
->>>>>>> 61ddc384
                     nn.BatchNorm1d(hidden_size, affine=False),
                     nn.Dropout(dropout_rate),
                 ]
             )
-<<<<<<< HEAD
-        sequential_layers.extend( # last layer
-            [
-                nn.Linear(16, nstyle),
-=======
 
         sequential_layers.extend( # last layer
             [
                 nn.Linear(hidden_size, nstyle),
->>>>>>> 61ddc384
                 nn.BatchNorm1d(nstyle, affine=False) 
                 # add this batchnorm layer to make sure the output is standardized.
             ]
@@ -559,15 +538,9 @@
             raise ValueError(
                 f"Unknow activation function \"{last_layer_activation}\", please use one available in Pytorch")
 
-<<<<<<< HEAD
-        sequential_layers = [ # first layer.
-                nn.Linear(nstyle, hidden_size),
-                nn.ReLU(),
-=======
         sequential_layers = [ # the first layer.
                 nn.Linear(nstyle, hidden_size),
                 nn.PReLU(num_parameters=hidden_size, init=0.01),
->>>>>>> 61ddc384
                 nn.BatchNorm1d(hidden_size, affine=False),
                 nn.Dropout(p=dropout_rate),
         ]
@@ -662,42 +635,23 @@
         
         sequential_layers = [
             nn.Linear(nstyle, hiden_size),
-<<<<<<< HEAD
-            nn.ReLU(),
-            nn.BatchNorm1d(hiden_size, affine=False),
-            nn.Dropout(p=dropout_rate)
-=======
             nn.PReLU(num_parameters=hiden_size, init=0.01),
             nn.BatchNorm1d(hiden_size, affine=False),
             nn.Dropout(p=dropout_rate),
->>>>>>> 61ddc384
         ]
         for _ in range(layers-2):
             sequential_layers.extend(
                 [
-<<<<<<< HEAD
-                    
-                    nn.Linear(hiden_size, hiden_size),
-                    nn.ReLU(),
-                    nn.BatchNorm1d(hiden_size, affine=False),
-                    nn.Dropout(p=dropout_rate)
-=======
                     nn.Linear(hiden_size, hiden_size),
                     nn.PReLU(num_parameters=hiden_size, init=0.01),
                     nn.BatchNorm1d(hiden_size, affine=False),
                     nn.Dropout(p=dropout_rate),
->>>>>>> 61ddc384
                 ]
             )
         sequential_layers.extend(
             [
-<<<<<<< HEAD
-                nn.Linear(hiden_size, 2),
-                nn.LogSoftmax(dim=1)
-=======
                 nn.Linear(hiden_size, 1),
                 nn.Sigmoid()
->>>>>>> 61ddc384
             ]
         )
         self.main = nn.Sequential(*sequential_layers)
