import torch
import numpy as np
from matplotlib import pyplot as plt
import os
import argparse
import yaml
import sc.utils.analysis as analysis
from sc.clustering.dataloader import AuxSpectraDataset

def sorting_algorithm(x):
    """
    columns of `x` respresents: 
        "Inter-style Corr", # 0
        "Reconstion Err", # 1
        "Style-Descriptor Corr 1", # 2
        "Style-Descriptor Corr 2", # 3
        "Style-Descriptor Corr 3", # 4
        "Style-Descriptor Corr 4", # 5
        "Style-Descriptor Corr 5" # 6
    """
    xx = x.copy()
    xx[:,0] = x[:,0] * (-5) # Inter-style Corr
    xx[:,1] = x[:,1] ** (0) # Reconstion Err
    xx[:,2] = x[:,2] * (1) # Style1 - CT Corr
    xx[:,3] = x[:,3] * (1) # Style2 - CN Corr
    xx[:,4] = x[:,4] * (1) # Style3 - OCN Corr
    xx[:,5] = x[:,5] * (1) # Style4 - Rstd Corr
    xx[:,6] = x[:,6] * (1) # Style5 - MOOD Corr

    return (xx[:,0] + np.sum(xx[:,2:])) / xx[:,1]


def plot_report(test_ds, model, n_aux=5, title='report'):
    if n_aux == 5:
        name_list = ["CT", "CN", "OCN", "Rstd", "MOOD"]
    elif n_aux == 3:
        name_list = ["BVS", "CN", "OCN"]

    encoder = model['Encoder']
    decoder = model['Decoder']
    result = analysis.evaluate_model(test_ds, model)
    style_correlation = result["Inter-style Corr"]
    
    test_spec = torch.tensor(test_ds.spec, dtype=torch.float32)
    test_grid = test_ds.grid
    test_styles = encoder(test_spec).clone().detach().cpu().numpy()
    descriptors = test_ds.aux

    # generate a figure object to host all the plots
    fig = plt.figure(figsize=(12,24),constrained_layout=True)
    gs = fig.add_gridspec(12,6)
    ax1 = fig.add_subplot(gs[0:2,0:2])
    ax2 = fig.add_subplot(gs[0:2,2:4])
    axa = fig.add_subplot(gs[0:2,4:6])
    ax3 = fig.add_subplot(gs[2:4,0:2])
    ax4 = fig.add_subplot(gs[2:4,2:4])
    axb = fig.add_subplot(gs[2:4,4:6])
    ax5 = fig.add_subplot(gs[4:6,4:6])
    ax6 = fig.add_subplot(gs[6:8,4:6])
    ax7 = fig.add_subplot(gs[8:10,4:6])

    fig.suptitle(
        f"{title:s}\n"\
        f"Least correlation: {style_correlation:.4f}"
    )
    
    # Plot out synthetic spectra variation
    axs_spec = [ax1, ax2, axa, ax3, ax4, axb]
    for istyle, ax in enumerate(axs_spec):
        analysis.plot_spectra_variation(decoder, istyle, x=test_grid, n_spec=50, n_sampling=1000, ax=ax, amplitude=2)

    # Plot out descriptors vs styles
    styles_no_s2 = np.delete(test_styles,1, axis=1)
    descriptors_no_cn = np.delete(descriptors, 1, axis=1)
    name_list_no_cn = np.delete(name_list, 1, axis=0)
    for row in [4,5,6,7]:
        for col in [0,1,2,3]:
            ax = fig.add_subplot(gs[row,col])
            
            # only correlated style has fitted line plotted.
            if col == row-4: 
                plot_fit = True
            else:
                plot_fit = False

            # for the first style (CT) use polynomial as fitting
            if col == 0:
                result_choice = ["R2", "Spearman", "Quadratic"]
            else:
                result_choice = ["R2", "Spearman"]
            
            accuracy = analysis.get_descriptor_style_correlation(
                styles_no_s2[:,col], 
                descriptors_no_cn[:,row-4], 
                ax=ax,
                choice = result_choice,
                fit = plot_fit,
            )
         
            ax.set_title(
                f"{name_list_no_cn[row-4]}: " +
                "{0:.2f}/{1:.2f}".format(accuracy["Linear"]["R2"], accuracy["Spearman"])
            )

    # Plot q-q plot of the style distribution
    for col in [0,1,2,3]:
        ax = fig.add_subplot(gs[8,col])
        _ = analysis.qqplot_normal(styles_no_s2[:,col], ax)
        if col > 0: col += 1 # skip style 2 which is CN
        ax.set_title(f'style_{col+1}')
    
    ax = fig.add_subplot(gs[9,3])
    _ = analysis.qqplot_normal(test_styles[:,1], ax)
    ax.set_title('style_2')

    # Plot out CN confusion matrix
    _ = analysis.get_confusion_matrix(descriptors[:,1].astype('int'), test_styles[:,1], [ax5, ax6, ax7])
    
    return fig
    

def save_evaluation_result(save_dir, file_name, model_results, save_spectra=False, top_n=5):
    """
    Input is a dictionary of result dictionaries of evaluate_model.
    And file name to save the resul.
    Information is saved to a txt file.
    """
    save_dict = {}
    for job, result in model_results.items():
        if result['Rank'] < top_n:
            save_dict[job] = {
                k: v for k, v in result.items() if k not in ["Input", "Output"]
            }
        if (result['Rank'] == 0) and save_spectra:
            spec_in = result["Input"]
            spec_out = result["Output"]

    yaml.dump(save_dict, open(os.path.join(save_dir, file_name+'.txt'), 'wt'))
    np.savetxt(os.path.join(save_dir, file_name+'.out'),spec_out)
    np.savetxt(os.path.join(save_dir, file_name+'.in'),spec_in)


def save_report_plot(save_dir, file_name, fig):
    fig.savefig(
        os.path.join(save_dir, file_name+"_best_model.png"),
        bbox_inches='tight'
    )

def save_model_selection_plot(save_dir, file_name, fig):
    fig.savefig(
        os.path.join(save_dir, file_name + "_model_selection.png"),
        bbox_inches = 'tight'
    )

def main():
    #### Parse arguments ####
    parser = argparse.ArgumentParser()
    parser.add_argument('-n', '--n_aux', type = int, default = 3,
                        help = "The number of auxiliary parameters")
    parser.add_argument('-m', '--n_free', type = int, default = 1,
                        help = "The number of free parameters")
    parser.add_argument('-w', '--work_dir', type = str, default = '.',
                        help = "The folder where the model and data are.")
    parser.add_argument('-f', '--data_file', type = str, default = None,
                        help = "The name of the .csv data file.")
    parser.add_argument('-o', "--output_name", type = str, default = "report",
                        help = "The saved report figure.")
    parser.add_argument('-t', "--type", type = str, default = "all",
                        help = "The type of report: plot or accuracy file")
    parser.add_argument('-p', "--top_n", type = int, default = 20,
                        help = "The number of top models to plot.")

    args = parser.parse_args()
    work_dir = args.work_dir
    jobs_dir = os.path.join(work_dir, "training")
    file_name = args.data_file
    
    #### Create test data set from file ####
    if file_name == None:  # if datafile name nor provided, search for it.
        data_file_list = [f for f in os.listdir(work_dir) if f.endswith('.csv')]
        assert len(data_file_list) == 1, "Which data file are you going to use?"
        file_name = data_file_list[0]
    test_ds = AuxSpectraDataset(os.path.join(work_dir, file_name), split_portion = "test", n_aux = 5)
    
    #### Choose the 20 top model based on evaluation criteria ####
    model_results = analysis.evaluate_all_models(jobs_dir, test_ds) # models are not sorted
    model_results, sorted_jobs, fig_model_selection = analysis.sort_all_models( 
        model_results, 
        plot_score = True, 
        top_n = args.top_n, 
        sort_score = sorting_algorithm,
        ascending = False # best model has the highest score
    ) # models are sorted
    
<<<<<<< HEAD
    #### Choose the 20 top model based on evaluation criteria ####
    model_results = analysis.evaluate_all_models(jobs_dir, test_ds) # models are not sorted
    model_results, sorted_jobs, fig_model_selection = analysis.sort_all_models( 
        model_results, 
        plot_score = True, 
        top_n = 20, 
        sort_score = sorting_algorithm,
        ascending = False # best model has the highest score
    ) # models are sorted
    
=======
>>>>>>> d569c27f
    # genearte model selection scores plot
    if fig_model_selection is not None:
        save_model_selection_plot(work_dir, args.output_name, fig_model_selection)

    # generate report for top model
    top_model = torch.load(
            os.path.join(jobs_dir, sorted_jobs[0], "final.pt"), 
            map_location = torch.device('cpu')
    )
    fig_top_model = plot_report(test_ds, top_model, n_aux=5, title=args.output_name)
    save_report_plot(work_dir, args.output_name, fig_top_model)

    # save top 5 result 
    save_evaluation_result(work_dir, args.output_name, model_results, save_spectra=True, top_n=5)
    
    print("Success: training report saved!")

if __name__ == "__main__":
    main()<|MERGE_RESOLUTION|>--- conflicted
+++ resolved
@@ -192,19 +192,6 @@
         ascending = False # best model has the highest score
     ) # models are sorted
     
-<<<<<<< HEAD
-    #### Choose the 20 top model based on evaluation criteria ####
-    model_results = analysis.evaluate_all_models(jobs_dir, test_ds) # models are not sorted
-    model_results, sorted_jobs, fig_model_selection = analysis.sort_all_models( 
-        model_results, 
-        plot_score = True, 
-        top_n = 20, 
-        sort_score = sorting_algorithm,
-        ascending = False # best model has the highest score
-    ) # models are sorted
-    
-=======
->>>>>>> d569c27f
     # genearte model selection scores plot
     if fig_model_selection is not None:
         save_model_selection_plot(work_dir, args.output_name, fig_model_selection)
